import math
from typing import Optional, Tuple

import torch
import torch.nn as nn
from torch.utils.checkpoint import checkpoint

from lean_transformer.rotary import RotaryEmbeddings

from . import batch_step_attn_core_func


class LeanSelfAttention(nn.Module):
    def __init__(
        self,
        hidden_size: int,
        num_attention_heads: int,
        dropout: float = 0,
        layer_norm_eps: float = 1e-12,
<<<<<<< HEAD
        sandwich_norm: bool = False,
        layer_norm: bool = True,
        dense_qkv: Optional[nn.Linear] = None,
        dense_out: Optional[nn.Linear] = None,
=======
        post_layer_norm: bool = False,
        qkv_proj: Optional[nn.Linear] = None,
        out_proj: Optional[nn.Linear] = None,
>>>>>>> d81c8efe
        residual: bool = True,
        attention_core: Optional[nn.Module] = None,
        checkpoint_attention_core: bool = True,
        **kwargs,
    ):
        """
        Attention layer that does not hog GPU memory. Re-computes pairwise attention weights instead of storing them.

        :note: this code is relatively less optimized than FFN because attention is usually not a memory bottleneck
          for typical sequence lengths (e.g. 2048 in language or 1024 in vision). If training with longer sequences,
          one can use query chunking: running one chunk of queries at a time, without storing the full QxK matrix.
          This technique runs in O(length) memory instead of O(length^2), making it not-a-bottleneck compared to FFN

        :param hidden_size: base hidden size of the transformer, before q/k/v projections
        :param num_attention_heads: number of heads, as defined in the original transformer
        :param dropout: hidden dropout probability, applied to the output projection (before adding residual)
        :param layer_norm: if set, applies layer norm to input tensor
        :param layer_norm_eps: see torch.nn.functional.layer_norm
        :param post_layer_norm: if set, applies an additional layer norm to projected attention outputs before residuals,
           as proposed in the CogView paper ( arXiv:2105.13290 ). This is meant to make fp16 training
           more stable for deep transformers. This technique is also a part of NormFormer ( arXiv:2110.09456 )
        :param residual: if True, adds the original layer input to the final layer output
        :param attention_core: optionally provide custom attention function. See SimpleAttentionCore for inspiration.
        :param checkpoint_attention_core: re-compute attention weights during backward pass instead of storing them
        :param qkv_proj: custom QKV projection layer (hidden_size -> 3 * hidden_size)
        :param out_proj: custom output projection layer (hidden_size -> hidden_size)
        :param kwargs: additional kwargs are passed to the chosen attention core
        """
        super().__init__()
        if attention_core is None:
            attention_core = SimpleAttentionCore(hidden_size, num_attention_heads, **kwargs)
        else:
            assert len(kwargs) == 0, f"Unexpected parameters: {kwargs}"

        self.hidden_size = hidden_size
        self.attention_core = attention_core
        self.qkv_proj = nn.Linear(hidden_size, hidden_size * 3) if qkv_proj is None else qkv_proj
        self.out_proj = nn.Linear(hidden_size, hidden_size) if out_proj is None else out_proj
        assert self.qkv_proj.in_features == self.out_proj.in_features == self.out_proj.out_features == hidden_size
        assert self.qkv_proj.out_features == hidden_size * 3

<<<<<<< HEAD
        self.layer_norm = nn.LayerNorm(hidden_size, eps=layer_norm_eps) if layer_norm else None
        self.sandwich_norm = nn.LayerNorm(hidden_size, eps=layer_norm_eps) if sandwich_norm else None
=======
        self.pre_layer_norm = nn.LayerNorm(hidden_size, eps=layer_norm_eps)
        self.post_layer_norm = nn.LayerNorm(hidden_size, eps=layer_norm_eps) if post_layer_norm else None
>>>>>>> d81c8efe
        self.output_dropout = nn.Dropout(dropout, inplace=False)
        self.residual, self.checkpoint_attention_core = residual, checkpoint_attention_core

    def forward(self, hidden_states, attention_mask=None, output_attentions=False):
<<<<<<< HEAD
        hidden_states_ln = self.layer_norm(hidden_states) if self.layer_norm else hidden_states
        qkv_output = self.dense_qkv(hidden_states_ln)
=======
        hidden_states_ln = self.pre_layer_norm(hidden_states)
        qkv_output = self.qkv_proj(hidden_states_ln)
>>>>>>> d81c8efe
        query, key, value = qkv_output.split(self.hidden_size, dim=qkv_output.ndim - 1)
        attention_output, attention_probs = self._maybe_checkpoint(
            self.attention_core, query, key, value, attention_mask
        )
        outputs = self.out_proj(attention_output)
        if self.post_layer_norm:
            outputs = self.post_layer_norm(outputs)
        outputs = self.output_dropout(outputs)
        if self.residual:
            outputs = outputs + hidden_states.to(torch.float32, copy=False)
        return (outputs, attention_probs) if output_attentions else (outputs,)

    def _maybe_checkpoint(self, func, *args):
        return checkpoint(func, *args) if torch.is_grad_enabled() and self.checkpoint_attention_core else func(*args)


class SimpleAttentionCore(nn.Module):
    def __init__(self, hidden_size: int, num_attention_heads: int, attention_probs_dropout: float = 0.0):
        super().__init__()
        assert hidden_size % num_attention_heads == 0
        self.attention_dropout = nn.Dropout(attention_probs_dropout)
        self.hidden_size, self.num_attention_heads = hidden_size, num_attention_heads
        self.attention_head_size = hidden_size // num_attention_heads

    def forward(self, query, key, value, attention_mask):
        """
        :param query: [batch_size, query_seq_len, hidden_size]
        :param key: [batch_size, kv_seq_len, hidden_size]
        :param value: [batch_size, kv_seq_len, hidden_size]
        :param attention_mask: float [batch, (optional heads), query_seq_len, kv_seq_length]
        :note: attention_mask should be equal to zero for non-masked tokens and a large negative value for masked ones
        :return: (outputs, probs)
          - outputs shape: [batch_size, query_seq_len, hidden_size]
          - probs shape: [batch_size, num_heads, query_seq_len, kv_seq_len]
        """
        if attention_mask is not None:
            assert torch.is_floating_point(attention_mask), "expected float mask with negative values for masked items"
        return self._attention_core_forward(
            query, key, value, attention_mask, self.num_attention_heads, self.attention_dropout.p,
            self.training, scale_inplace=False,
        )

    @staticmethod
    def _attention_core_forward(
            query: torch.Tensor,
            key: torch.Tensor,
            value: torch.Tensor,
            attention_mask: Optional[torch.Tensor],
            num_attention_heads: int, attention_dropout: float, training: bool, scale_inplace: bool
    ) -> Tuple[torch.Tensor, torch.Tensor]:
        # transpose from [batch, seq_length, full_hid_size] to [batch, num_heads, seq_length, head_size]
        new_query_shape = query.shape[:-1] + (num_attention_heads, -1)
        new_kv_shape = key.shape[:-1] + (num_attention_heads, -1)

        query = query.view(new_query_shape).permute(0, 2, 1, 3)
        key_transposed_scaled = key.view(new_kv_shape).permute(0, 2, 3, 1)
        divide_op = torch.Tensor.div_ if scale_inplace else torch.Tensor.div
        key_transposed_scaled = divide_op(key_transposed_scaled, math.sqrt(query.shape[-1]))

        value = value.view(new_kv_shape).permute(0, 2, 1, 3)
        del key  # not to confuse with key_transposed

        # Take the dot product between "query" and "key" to get the raw attention scores
        attention_scores = torch.matmul(query, key_transposed_scaled)

        if attention_mask is not None:
            attention_scores += attention_mask

        # Normalize the attention scores to probabilities.
        attention_probs = torch.softmax(attention_scores, dim=-1)
        del attention_scores  # scores are not saved by autograd, hint allocator into deleting them early

        if training and attention_dropout != 0:
            # This is actually dropping out entire tokens to attend to, which might
            # seem a bit unusual, but is taken from the original Transformer paper.
            attention_probs = torch.dropout_(attention_probs, attention_dropout, training)

        attention_output = torch.matmul(attention_probs, value)
        attention_output = attention_output.transpose(2, 1).flatten(2)

        return attention_output, attention_probs


class RotaryAttentionCore(SimpleAttentionCore):
    """Attention core that applies rotary embeddings to queries and keys before computing dot products"""

    def __init__(
        self, hidden_size: int, num_attention_heads: int, rotary_emb: Optional[RotaryEmbeddings] = None, **kwargs
    ):
        super().__init__(hidden_size, num_attention_heads, **kwargs)
        if rotary_emb is None:
            rotary_emb = RotaryEmbeddings(self.attention_head_size)
        self.rotary_emb = rotary_emb

    def rotate(self, tensor: torch.Tensor):
        """:param tensor: query or key, shape: [batch_size, query_seq_len, hidden_size]"""
        tensor_split_heads = tensor.view(*(tensor.shape[:-1] + (self.num_attention_heads, self.attention_head_size)))
        return self.rotary_emb(tensor_split_heads).view(*tensor.shape)

    def forward(self, query, key, value, attention_mask):
        return self._attention_core_forward(
            self.rotate(query), self.rotate(key), value, attention_mask, self.num_attention_heads,
            self.attention_dropout.p, self.training, scale_inplace=True)


class BatchStepAttentionCore(SimpleAttentionCore):
    def __init__(self, hidden_size: int, num_attention_heads: int, batch_step: int = 8, **kwargs):
        super().__init__(hidden_size, num_attention_heads, **kwargs)
        assert hidden_size % num_attention_heads == 0
        self.hidden_size, self.num_attention_heads = hidden_size, num_attention_heads
        self.attention_head_size = hidden_size // num_attention_heads
        self.scaling = self.attention_head_size ** -0.5
        self.batch_step = batch_step

    def forward(self, query, key, value, attention_mask):
        if attention_mask is not None:
            raise NotImplementedError("not implemented yet")

        ret = batch_step_attn_core_func.batch_step_attn_core_func(self.num_attention_heads, self.scaling, self.batch_step, query, key, value)

        return ret, None<|MERGE_RESOLUTION|>--- conflicted
+++ resolved
@@ -17,16 +17,10 @@
         num_attention_heads: int,
         dropout: float = 0,
         layer_norm_eps: float = 1e-12,
-<<<<<<< HEAD
-        sandwich_norm: bool = False,
-        layer_norm: bool = True,
-        dense_qkv: Optional[nn.Linear] = None,
-        dense_out: Optional[nn.Linear] = None,
-=======
+        pre_layer_norm: bool = False,
         post_layer_norm: bool = False,
         qkv_proj: Optional[nn.Linear] = None,
         out_proj: Optional[nn.Linear] = None,
->>>>>>> d81c8efe
         residual: bool = True,
         attention_core: Optional[nn.Module] = None,
         checkpoint_attention_core: bool = True,
@@ -43,7 +37,7 @@
         :param hidden_size: base hidden size of the transformer, before q/k/v projections
         :param num_attention_heads: number of heads, as defined in the original transformer
         :param dropout: hidden dropout probability, applied to the output projection (before adding residual)
-        :param layer_norm: if set, applies layer norm to input tensor
+        :param pre_layer_norm: if set, applies layer norm to input tensor
         :param layer_norm_eps: see torch.nn.functional.layer_norm
         :param post_layer_norm: if set, applies an additional layer norm to projected attention outputs before residuals,
            as proposed in the CogView paper ( arXiv:2105.13290 ). This is meant to make fp16 training
@@ -68,24 +62,14 @@
         assert self.qkv_proj.in_features == self.out_proj.in_features == self.out_proj.out_features == hidden_size
         assert self.qkv_proj.out_features == hidden_size * 3
 
-<<<<<<< HEAD
-        self.layer_norm = nn.LayerNorm(hidden_size, eps=layer_norm_eps) if layer_norm else None
-        self.sandwich_norm = nn.LayerNorm(hidden_size, eps=layer_norm_eps) if sandwich_norm else None
-=======
-        self.pre_layer_norm = nn.LayerNorm(hidden_size, eps=layer_norm_eps)
+        self.pre_layer_norm = nn.LayerNorm(hidden_size, eps=layer_norm_eps) if pre_layer_norm else None
         self.post_layer_norm = nn.LayerNorm(hidden_size, eps=layer_norm_eps) if post_layer_norm else None
->>>>>>> d81c8efe
         self.output_dropout = nn.Dropout(dropout, inplace=False)
         self.residual, self.checkpoint_attention_core = residual, checkpoint_attention_core
 
     def forward(self, hidden_states, attention_mask=None, output_attentions=False):
-<<<<<<< HEAD
-        hidden_states_ln = self.layer_norm(hidden_states) if self.layer_norm else hidden_states
-        qkv_output = self.dense_qkv(hidden_states_ln)
-=======
-        hidden_states_ln = self.pre_layer_norm(hidden_states)
+        hidden_states_ln = self.pre_layer_norm(hidden_states) if self.pre_layer_norm else hidden_states
         qkv_output = self.qkv_proj(hidden_states_ln)
->>>>>>> d81c8efe
         query, key, value = qkv_output.split(self.hidden_size, dim=qkv_output.ndim - 1)
         attention_output, attention_probs = self._maybe_checkpoint(
             self.attention_core, query, key, value, attention_mask
